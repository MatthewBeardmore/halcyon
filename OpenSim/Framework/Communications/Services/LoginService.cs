/*
 * Copyright (c) InWorldz Halcyon Developers
 * Copyright (c) Contributors, http://opensimulator.org/
 *
 * Redistribution and use in source and binary forms, with or without
 * modification, are permitted provided that the following conditions are met:
 *     * Redistributions of source code must retain the above copyright
 *       notice, this list of conditions and the following disclaimer.
 *     * Redistributions in binary form must reproduce the above copyright
 *       notice, this list of conditions and the following disclaimer in the
 *       documentation and/or other materials provided with the distribution.
 *     * Neither the name of the OpenSim Project nor the
 *       names of its contributors may be used to endorse or promote products
 *       derived from this software without specific prior written permission.
 *
 * THIS SOFTWARE IS PROVIDED BY THE DEVELOPERS ``AS IS'' AND ANY
 * EXPRESS OR IMPLIED WARRANTIES, INCLUDING, BUT NOT LIMITED TO, THE IMPLIED
 * WARRANTIES OF MERCHANTABILITY AND FITNESS FOR A PARTICULAR PURPOSE ARE
 * DISCLAIMED. IN NO EVENT SHALL THE CONTRIBUTORS BE LIABLE FOR ANY
 * DIRECT, INDIRECT, INCIDENTAL, SPECIAL, EXEMPLARY, OR CONSEQUENTIAL DAMAGES
 * (INCLUDING, BUT NOT LIMITED TO, PROCUREMENT OF SUBSTITUTE GOODS OR SERVICES;
 * LOSS OF USE, DATA, OR PROFITS; OR BUSINESS INTERRUPTION) HOWEVER CAUSED AND
 * ON ANY THEORY OF LIABILITY, WHETHER IN CONTRACT, STRICT LIABILITY, OR TORT
 * (INCLUDING NEGLIGENCE OR OTHERWISE) ARISING IN ANY WAY OUT OF THE USE OF THIS
 * SOFTWARE, EVEN IF ADVISED OF THE POSSIBILITY OF SUCH DAMAGE.
 */

using System;
using System.Collections;
using System.Collections.Generic;
using System.IO;
using System.Reflection;
using System.Text.RegularExpressions;
using System.Threading;
using System.Web;
using System.Net;
using log4net;
using Nwc.XmlRpc;
using OpenMetaverse;
using OpenMetaverse.StructuredData;
using OpenSim.Framework;
using OpenSim.Framework.Communications.Cache;
using OpenSim.Framework.Statistics;
using OpenSim.Data;

namespace OpenSim.Framework.Communications.Services
{
    public abstract class LoginService
    {
        private static readonly ILog m_log = LogManager.GetLogger(MethodBase.GetCurrentMethod().DeclaringType);

        protected string m_welcomeMessage = "Welcome to InWorldz";
<<<<<<< HEAD
        protected string m_MapServerURI = "";
        protected string m_ProfileServerURI = "";
=======
        protected string m_MapServerURI = String.Empty;
>>>>>>> c1bab523
        protected int m_minLoginLevel = 0;
        protected UserProfileManager m_userManager = null;

        /// <summary>
        /// Used during login to send the skeleton of the OpenSim Library to the client.
        /// </summary>
        protected LibraryRootFolder m_libraryRootFolder;

        protected uint m_defaultHomeX;
        protected uint m_defaultHomeY;

        private const string BAD_VIEWERS_FILE = "badviewers.txt";
        private List<string> _badViewerStrings = new List<string>();

        // For new users' first-time logins
        private const string DEFAULT_LOGINS_FILE = "defaultlogins.txt";
        private List<string> _DefaultLoginsList = new List<string>();

        // For returning users' where the preferred region is down
        private const string DEFAULT_REGIONS_FILE = "defaultregions.txt";
        private List<string> _DefaultRegionsList = new List<string>();

        /// <summary>
        /// LoadStringListFromFile
        /// </summary>
        /// <param name="theList"></param>
        /// <param name="fn"></param>
        /// <param name="desc"></param>
        private void LoadStringListFromFile(List<string> theList, string fn, string desc)
        {
            if (File.Exists(fn))
            {
                using (System.IO.StreamReader file = new System.IO.StreamReader(fn))
                {
                    string line;
                    while ((line = file.ReadLine()) != null)
                    {
                        line = line.Trim();
                        if (!String.IsNullOrEmpty(line) && !line.StartsWith(";") && !line.StartsWith("//"))
                        {
                            theList.Add(line);
                            m_log.InfoFormat("[LOGINSERVICE] Added {0} {1}", desc, line);
                        }
                    }
                }
            }

        }

        /// <summary>
        /// Constructor
        /// </summary>
        /// <param name="userManager"></param>
        /// <param name="libraryRootFolder"></param>
        /// <param name="welcomeMess"></param>
        public LoginService(UserProfileManager userManager, LibraryRootFolder libraryRootFolder,
                            string welcomeMess, string mapServerURI, string profileServerURI)
        {
            m_userManager = userManager;
            m_libraryRootFolder = libraryRootFolder;

            if (!String.IsNullOrEmpty(welcomeMess))
                m_welcomeMessage = welcomeMess;
            if (!String.IsNullOrEmpty(mapServerURI))
                m_MapServerURI = mapServerURI;
            if (profileServerURI != String.Empty)
                m_ProfileServerURI = profileServerURI;

            // For new users' first-time logins
            LoadDefaultLoginsFromFile(DEFAULT_LOGINS_FILE);
            // For returning users' where the preferred region is down
            LoadDefaultRegionsFromFile(DEFAULT_REGIONS_FILE);
            LoadStringListFromFile(_badViewerStrings, BAD_VIEWERS_FILE, "blacklisted viewer");
        }

        /// <summary>
        /// If the user is already logged in, try to notify the region that the user they've got is dead.
        /// </summary>
        /// <param name="theUser"></param>
        public virtual void LogOffUser(UserProfileData theUser, string message)
        {
        }

        public void DumpRegionsList(List<string> theList, string desc)
        {
                m_log.Info(desc + ":");
                foreach (string location in theList)
                    m_log.Info("  " + location);
        }

        public List<string> LoadRegionsFromFile(string fileName, string desc)
        {
            List<string> newList = new List<string>();
            LoadStringListFromFile(newList, fileName, desc);
            if (newList.Count < 1)
                m_log.Error("No locations found.");
            else
                m_log.InfoFormat("{0} updated with {1} locations.", desc, newList.Count);
            return newList;
        }
        // For new users' first-time logins
        public void LoadDefaultLoginsFromFile(string fileName)
        {
            if (fileName.Length == 0)
                DumpRegionsList(_DefaultLoginsList, "Default login locations for new users");
            else
                _DefaultLoginsList = LoadRegionsFromFile(fileName, "Default login locations for new users");
        }
        // For returning users' where the preferred region is down
        public void LoadDefaultRegionsFromFile(string fileName)
        {
            if (fileName.Length == 0)
                DumpRegionsList(_DefaultRegionsList, "Default region locations");
            else
                _DefaultRegionsList = LoadRegionsFromFile(fileName, "Default region locations");
        }


        private HashSet<string> _loginsProcessing = new HashSet<string>();

        /// <summary>
        /// Called when we receive the client's initial XMLRPC login_to_simulator request message
        /// </summary>
        /// <param name="request">The XMLRPC request</param>
        /// <returns>The response to send</returns>
        public virtual XmlRpcResponse XmlRpcLoginMethod(XmlRpcRequest request, IPEndPoint remoteClient)
        {
            string loginUsername = null;

            try
            {
                XmlRpcResponse response = new XmlRpcResponse();
                Hashtable requestData = (Hashtable)request.Params[0];

                SniffLoginKey((Uri)request.Params[2], requestData);

                bool GoodXML = (requestData.Contains("first") && requestData.Contains("last") &&
                                (requestData.Contains("passwd") || requestData.Contains("web_login_key")));

                string firstname = null;
                string lastname = null;
                LoginResponse logResponse = new LoginResponse();

                if (GoodXML)
                {
                    //make sure the user isn't already trying to log in

                    firstname = (string)requestData["first"];
                    lastname = (string)requestData["last"];

                    loginUsername = firstname + " " + lastname;

                    lock (_loginsProcessing)
                    {
                        if (_loginsProcessing.Contains(loginUsername))
                        {
                            return logResponse.CreateAlreadyLoggedInResponse();
                        }
                        else
                        {
                            _loginsProcessing.Add(loginUsername);
                        }
                    }
                }

                string startLocationRequest = "last";

                UserProfileData userProfile;
                
                string clientChannel = "Unknown";
                string clientVersion = "Unknown";
                string clientPlatform = "Unknown";
                string clientPlatformVer = "Unknown";

                if (GoodXML)
                {
                    if (requestData.Contains("start"))
                    {
                        startLocationRequest = (string)requestData["start"];
                    }

                    m_log.InfoFormat(
                        "[LOGIN BEGIN]: XMLRPC Received login request message from user '{0}' '{1}'",
                        firstname, lastname);

                    if (requestData.Contains("channel"))
                    {
                        clientChannel = (string)requestData["channel"];
                    }
                    if (requestData.Contains("version"))
                    {
                        clientVersion = (string)requestData["version"];
                    }
                    if (requestData.Contains("platform"))
                    {
                        clientPlatform = (string)requestData["platform"];
                    }
                    if (requestData.Contains("platform_version"))
                    {
                        clientPlatformVer = (string)requestData["platform_version"];
                    }

                    if (this.IsViewerBlacklisted(clientVersion))
                    {
                        m_log.DebugFormat("[LOGIN]: Denying login, Client {0} is blacklisted", clientVersion);
                        return logResponse.CreateViewerNotAllowedResponse();
                    }

                    m_log.DebugFormat(
                        "[LOGIN]: XMLRPC Client is {0} {1} on {2} {3}, start location is {4}",
                            clientChannel, clientVersion, clientPlatform, clientPlatformVer, startLocationRequest);

                    if (!TryAuthenticateXmlRpcLogin(request, firstname, lastname, out userProfile))
                    {
                        return logResponse.CreateLoginFailedResponse();
                    }
                }
                else
                {
                    m_log.Info("[LOGIN END]: XMLRPC login_to_simulator login message did not contain all the required data");

                    return logResponse.CreateGridErrorResponse();
                }

                if (userProfile.GodLevel < m_minLoginLevel)
                {
                    return logResponse.CreateLoginBlockedResponse();
                }
                else
                {
                    // If we already have a session...
                    if (userProfile.CurrentAgent != null && userProfile.CurrentAgent.AgentOnline)
                    {
                        // Force a refresh for this due to Commit below
                        UUID userID = userProfile.ID;
                        userProfile = m_userManager.GetUserProfile(userID,true);
                        // on an error, return the former error we returned before recovery was supported.
                        if (userProfile == null) 
                            return logResponse.CreateAlreadyLoggedInResponse();

                        //TODO: The following statements can cause trouble:
                        //      If agentOnline could not turn from true back to false normally
                        //      because of some problem, for instance, the crashment of server or client,
                        //      the user cannot log in any longer.
                        userProfile.CurrentAgent.AgentOnline = false;
                        userProfile.CurrentAgent.LogoutTime = Util.UnixTimeSinceEpoch();

                        m_userManager.CommitAgent(ref userProfile);

                        // try to tell the region that their user is dead.
                        LogOffUser(userProfile, " XMLRPC You were logged off because you logged in from another location");

                        // Don't reject the login. We've already cleaned it up, above.
                        m_log.InfoFormat(
                            "[LOGIN END]: XMLRPC Reset user {0} {1} that we believe is already logged in",
                            firstname, lastname);
                        // return logResponse.CreateAlreadyLoggedInResponse();
                    }

                    // Otherwise...
                    // Create a new agent session

                    m_userManager.ResetAttachments(userProfile.ID);


                    CreateAgent(userProfile, request);

                    // We need to commit the agent right here, even though the userProfile info is not complete
                    // at this point. There is another commit further down.
                    // This is for the new sessionID to be stored so that the region can check it for session authentication. 
                    // CustomiseResponse->PrepareLoginToRegion
                    CommitAgent(ref userProfile);

                    try
                    {
                        UUID agentID = userProfile.ID;
                        InventoryData inventData = null;

                        try
                        {
                            inventData = GetInventorySkeleton(agentID);
                        }
                        catch (Exception e)
                        {
                            m_log.ErrorFormat(
                                "[LOGIN END]: Error retrieving inventory skeleton of agent {0} - {1}",
                                agentID, e);

                            return logResponse.CreateLoginInventoryFailedResponse();
                        }

                        if (inventData != null)
                        {
                            ArrayList AgentInventoryArray = inventData.InventoryArray;

                            Hashtable InventoryRootHash = new Hashtable();
                            InventoryRootHash["folder_id"] = inventData.RootFolderID.ToString();
                            ArrayList InventoryRoot = new ArrayList();
                            InventoryRoot.Add(InventoryRootHash);
                            userProfile.RootInventoryFolderID = inventData.RootFolderID;

                            logResponse.InventoryRoot = InventoryRoot;
                            logResponse.InventorySkeleton = AgentInventoryArray;
                        }

                        // Inventory Library Section
                        Hashtable InventoryLibRootHash = new Hashtable();
                        InventoryLibRootHash["folder_id"] = "00000112-000f-0000-0000-000100bba000";
                        ArrayList InventoryLibRoot = new ArrayList();
                        InventoryLibRoot.Add(InventoryLibRootHash);

                        logResponse.InventoryLibRoot = InventoryLibRoot;
                        logResponse.InventoryLibraryOwner = GetLibraryOwner();
                        logResponse.InventoryLibrary = GetInventoryLibrary();

                        logResponse.CircuitCode = Util.RandomClass.Next();
                        logResponse.Lastname = userProfile.SurName;
                        logResponse.Firstname = userProfile.FirstName;
                        logResponse.AgentID = agentID;
                        logResponse.SessionID = userProfile.CurrentAgent.SessionID;
                        logResponse.SecureSessionID = userProfile.CurrentAgent.SecureSessionID;
                        logResponse.Message = GetMessage();
                        logResponse.MapServerURI = m_MapServerURI;
                        logResponse.ProfileServerURI = m_ProfileServerURI;
                        logResponse.BuddList = ConvertFriendListItem(m_userManager.GetUserFriendList(agentID));
                        logResponse.StartLocation = startLocationRequest;
//                        m_log.WarnFormat("[LOGIN END]: >>> Login response for {0} SSID={1}", logResponse.AgentID, logResponse.SecureSessionID);

                        if (CustomiseResponse(logResponse, userProfile, startLocationRequest, clientVersion))
                        {
                            userProfile.LastLogin = userProfile.CurrentAgent.LoginTime;
                            CommitAgent(ref userProfile);

                            // If we reach this point, then the login has successfully logged onto the grid
                            if (StatsManager.UserStats != null)
                                StatsManager.UserStats.AddSuccessfulLogin();

                            m_log.DebugFormat(
                                "[LOGIN END]: XMLRPC Authentication of user {0} {1} successful.  Sending response to client.",
                                firstname, lastname);

                            return logResponse.ToXmlRpcResponse();
                        }
                        else
                        {
                            m_log.ErrorFormat("[LOGIN END]: XMLRPC informing user {0} {1} that login failed due to an unavailable region", firstname, lastname);
                            return logResponse.CreateDeadRegionResponse();
                        }
                    }
                    catch (Exception e)
                    {
                        m_log.Error("[LOGIN END]: XMLRPC Login failed, " + e);
                        m_log.Error(e.StackTrace);
                    }
                }

                m_log.Info("[LOGIN END]: XMLRPC Login failed.  Sending back blank XMLRPC response");
                return response;
            }
            finally
            {
                if (loginUsername != null)
                {
                    lock (_loginsProcessing)
                    {
                        _loginsProcessing.Remove(loginUsername);
                    }
                }
            }
        }

        private bool IsViewerBlacklisted(string clientVersion)
        {
            foreach (string badClient in _badViewerStrings)
            {
                if (clientVersion.Contains(badClient))
                {
                    return true;
                }
            }

            return false;
        }

        protected virtual bool TryAuthenticateXmlRpcLogin(
            XmlRpcRequest request, string firstname, string lastname, out UserProfileData userProfile)
        {
            Hashtable requestData = (Hashtable)request.Params[0];

            bool GoodLogin = false;

            userProfile = GetTheUser(firstname, lastname);
            if (userProfile == null)
            {
                m_log.Info("[LOGIN END]: XMLRPC Could not find a profile for " + firstname + " " + lastname);
            }
            else
            {
                if (requestData.Contains("passwd"))
                {
                    string passwd = (string)requestData["passwd"];
                    GoodLogin = AuthenticateUser(userProfile, passwd);
                }
                if (!GoodLogin && (requestData.Contains("web_login_key")))
                {
                    try
                    {
                        UUID webloginkey = new UUID((string)requestData["web_login_key"]);
                        GoodLogin = AuthenticateUser(userProfile, webloginkey);
                    }
                    catch (Exception e)
                    {
                        m_log.InfoFormat(
                            "[LOGIN END]: XMLRPC  Bad web_login_key: {0} for user {1} {2}, exception {3}",
                            requestData["web_login_key"], firstname, lastname, e);
                    }
                }
            }

            return GoodLogin;
        }

        protected virtual bool TryAuthenticateLLSDLogin(string firstname, string lastname, string passwd, out UserProfileData userProfile)
        {
            bool GoodLogin = false;
            userProfile = GetTheUser(firstname, lastname);
            if (userProfile == null)
            {
                m_log.Info("[LOGIN]: LLSD Could not find a profile for " + firstname + " " + lastname);

                return false;
            }

            GoodLogin = AuthenticateUser(userProfile, passwd);
            return GoodLogin;
        }

        public Hashtable ProcessHTMLLogin(Hashtable keysvals)
        {
            // Matches all unspecified characters
            // Currently specified,; lowercase letters, upper case letters, numbers, underline
            //    period, space, parens, and dash.

            Regex wfcut = new Regex("[^a-zA-Z0-9_\\.\\$ \\(\\)\\-]");

            Hashtable returnactions = new Hashtable();
            int statuscode = 200;

            string firstname = String.Empty;
            string lastname = String.Empty;
            string location = String.Empty;
            string region = String.Empty;
            string grid = String.Empty;
            string channel = String.Empty;
            string version = String.Empty;
            string lang = String.Empty;
            string password = String.Empty;
            string errormessages = String.Empty;

            // the client requires the HTML form field be named 'username'
            // however, the data it sends when it loads the first time is 'firstname'
            // another one of those little nuances.

            if (keysvals.Contains("firstname"))
                firstname = wfcut.Replace((string)keysvals["firstname"], String.Empty, 99999);

            if (keysvals.Contains("username"))
                firstname = wfcut.Replace((string)keysvals["username"], String.Empty, 99999);

            if (keysvals.Contains("lastname"))
                lastname = wfcut.Replace((string)keysvals["lastname"], String.Empty, 99999);

            if (keysvals.Contains("location"))
                location = wfcut.Replace((string)keysvals["location"], String.Empty, 99999);

            if (keysvals.Contains("region"))
                region = wfcut.Replace((string)keysvals["region"], String.Empty, 99999);

            if (keysvals.Contains("grid"))
                grid = wfcut.Replace((string)keysvals["grid"], String.Empty, 99999);

            if (keysvals.Contains("channel"))
                channel = wfcut.Replace((string)keysvals["channel"], String.Empty, 99999);

            if (keysvals.Contains("version"))
                version = wfcut.Replace((string)keysvals["version"], String.Empty, 99999);

            if (keysvals.Contains("lang"))
                lang = wfcut.Replace((string)keysvals["lang"], String.Empty, 99999);

            if (keysvals.Contains("password"))
                password = wfcut.Replace((string)keysvals["password"], String.Empty, 99999);

            // load our login form.
            string loginform = GetLoginForm(firstname, lastname, location, region, grid, channel, version, lang, password, errormessages);

            if (keysvals.ContainsKey("show_login_form"))
            {
                UserProfileData user = GetTheUser(firstname, lastname);
                bool goodweblogin = false;

                if (user != null)
                    goodweblogin = AuthenticateUser(user, password);

                if (goodweblogin)
                {
                    UUID webloginkey = UUID.Random();
                    m_userManager.StoreWebLoginKey(user.ID, webloginkey);
                    //statuscode = 301;

                    //                    string redirectURL = "about:blank?redirect-http-hack=" +
                    //                                         HttpUtility.UrlEncode("secondlife:///app/login?first_name=" + firstname + "&last_name=" +
                    //                                                               lastname +
                    //                                                               "&location=" + location + "&grid=Other&web_login_key=" + webloginkey.ToString());
                    //m_log.Info("[WEB]: R:" + redirectURL);
                    returnactions["int_response_code"] = statuscode;
                    //returnactions["str_redirect_location"] = redirectURL;
                    //returnactions["str_response_string"] = "<HTML><BODY>GoodLogin</BODY></HTML>";
                    returnactions["str_response_string"] = webloginkey.ToString();
                }
                else
                {
                    errormessages = "The Username and password supplied did not match our records. Check your caps lock and try again";

                    loginform = GetLoginForm(firstname, lastname, location, region, grid, channel, version, lang, password, errormessages);
                    returnactions["int_response_code"] = statuscode;
                    returnactions["str_response_string"] = loginform;
                }
            }
            else
            {
                returnactions["int_response_code"] = statuscode;
                returnactions["str_response_string"] = loginform;
            }
            return returnactions;
        }

        public string GetLoginForm(string firstname, string lastname, string location, string region,
                                   string grid, string channel, string version, string lang,
                                   string password, string errormessages)
        {
            // inject our values in the form at the markers

            string loginform = String.Empty;
            string file = Path.Combine(Util.configDir(), "http_loginform.html");
            if (!File.Exists(file))
            {
                loginform = GetDefaultLoginForm();
            }
            else
            {
                StreamReader sr = File.OpenText(file);
                loginform = sr.ReadToEnd();
                sr.Close();
            }

            loginform = loginform.Replace("[$firstname]", firstname);
            loginform = loginform.Replace("[$lastname]", lastname);
            loginform = loginform.Replace("[$location]", location);
            loginform = loginform.Replace("[$region]", region);
            loginform = loginform.Replace("[$grid]", grid);
            loginform = loginform.Replace("[$channel]", channel);
            loginform = loginform.Replace("[$version]", version);
            loginform = loginform.Replace("[$lang]", lang);
            loginform = loginform.Replace("[$password]", password);
            loginform = loginform.Replace("[$errors]", errormessages);

            return loginform;
        }

        public string GetDefaultLoginForm()
        {
            string responseString =
                "<!DOCTYPE html PUBLIC \"-//W3C//DTD XHTML 1.0 Transitional//EN\" \"http://www.w3.org/TR/xhtml1/DTD/xhtml1-transitional.dtd\">";
            responseString += "<html xmlns=\"http://www.w3.org/1999/xhtml\">";
            responseString += "<head>";
            responseString += "<meta http-equiv=\"Content-Type\" content=\"text/html; charset=utf-8\" />";
            responseString += "<meta http-equiv=\"cache-control\" content=\"no-cache\">";
            responseString += "<meta http-equiv=\"Pragma\" content=\"no-cache\">";
            responseString += "<title>InWorldz Login</title>";
            responseString += "<body><br />";
            responseString += "<div id=\"login_box\">";

            responseString += "<form action=\"/go.cgi\" method=\"GET\" id=\"login-form\">";

            responseString += "<div id=\"message\">[$errors]</div>";
            responseString += "<fieldset id=\"firstname\">";
            responseString += "<legend>First Name:</legend>";
            responseString += "<input type=\"text\" id=\"firstname_input\" size=\"15\" maxlength=\"100\" name=\"username\" value=\"[$firstname]\" />";
            responseString += "</fieldset>";
            responseString += "<fieldset id=\"lastname\">";
            responseString += "<legend>Last Name:</legend>";
            responseString += "<input type=\"text\" size=\"15\" maxlength=\"100\" name=\"lastname\" value=\"[$lastname]\" />";
            responseString += "</fieldset>";
            responseString += "<fieldset id=\"password\">";
            responseString += "<legend>Password:</legend>";
            responseString += "<table cellspacing=\"0\" cellpadding=\"0\" border=\"0\">";
            responseString += "<tr>";
            responseString += "<td colspan=\"2\"><input type=\"password\" size=\"15\" maxlength=\"100\" name=\"password\" value=\"[$password]\" /></td>";
            responseString += "</tr>";
            responseString += "<tr>";
            responseString += "<td valign=\"middle\"><input type=\"checkbox\" name=\"remember_password\" id=\"remember_password\" [$remember_password] style=\"margin-left:0px;\"/></td>";
            responseString += "<td><label for=\"remember_password\">Remember password</label></td>";
            responseString += "</tr>";
            responseString += "</table>";
            responseString += "</fieldset>";
            responseString += "<input type=\"hidden\" name=\"show_login_form\" value=\"FALSE\" />";
            responseString += "<input type=\"hidden\" name=\"method\" value=\"login\" />";
            responseString += "<input type=\"hidden\" id=\"grid\" name=\"grid\" value=\"[$grid]\" />";
            responseString += "<input type=\"hidden\" id=\"region\" name=\"region\" value=\"[$region]\" />";
            responseString += "<input type=\"hidden\" id=\"location\" name=\"location\" value=\"[$location]\" />";
            responseString += "<input type=\"hidden\" id=\"channel\" name=\"channel\" value=\"[$channel]\" />";
            responseString += "<input type=\"hidden\" id=\"version\" name=\"version\" value=\"[$version]\" />";
            responseString += "<input type=\"hidden\" id=\"lang\" name=\"lang\" value=\"[$lang]\" />";
            responseString += "<div id=\"submitbtn\">";
            responseString += "<input class=\"input_over\" type=\"submit\" value=\"Connect\" />";
            responseString += "</div>";
            responseString += "<div id=\"connecting\" style=\"visibility:hidden\"> Connecting...</div>";

            responseString += "<div id=\"helplinks\"><!---";
            responseString += "<a href=\"#join now link\" target=\"_blank\"></a> | ";
            responseString += "<a href=\"#forgot password link\" target=\"_blank\"></a>";
            responseString += "---></div>";

            responseString += "<div id=\"channelinfo\"> [$channel] | [$version]=[$lang]</div>";
            responseString += "</form>";
            responseString += "<script language=\"JavaScript\">";
            responseString += "document.getElementById('firstname_input').focus();";
            responseString += "</script>";
            responseString += "</div>";
            responseString += "</div>";
            responseString += "</body>";
            responseString += "</html>";

            return responseString;
        }

        /// <summary>
        /// Saves a target agent to the database
        /// </summary>
        /// <param name="profile">The users profile</param>
        /// <returns>Successful?</returns>
        public bool CommitAgent(ref UserProfileData profile)
        {
            return m_userManager.CommitAgent(ref profile);
        }

        /// <summary>
        /// Checks a user against it's password hash
        /// </summary>
        /// <param name="profile">The users profile</param>
        /// <param name="password">The supplied password</param>
        /// <returns>Authenticated?</returns>
        public virtual bool AuthenticateUser(UserProfileData profile, string password)
        {
            bool passwordSuccess = false;
            //m_log.InfoFormat("[LOGIN]: Authenticating {0} {1} ({2})", profile.FirstName, profile.SurName, profile.ID);

            // Web Login method seems to also occasionally send the hashed password itself

            // we do this to get our hash in a form that the server password code can consume
            // when the web-login-form submits the password in the clear (supposed to be over SSL!)
            if (!password.StartsWith("$1$"))
                password = "$1$" + Util.Md5Hash(password);

            password = password.Remove(0, 3); //remove $1$

            string s = Util.Md5Hash(password + ":" + profile.PasswordSalt);
            // Testing...
            //m_log.Info("[LOGIN]: SubHash:" + s + " userprofile:" + profile.passwordHash);
            //m_log.Info("[LOGIN]: userprofile:" + profile.passwordHash + " SubCT:" + password);

            passwordSuccess = (profile.PasswordHash.Equals(s.ToString(), StringComparison.InvariantCultureIgnoreCase)
                               || profile.PasswordHash.Equals(password, StringComparison.InvariantCultureIgnoreCase));

            return passwordSuccess;
        }

        public virtual bool AuthenticateUser(UserProfileData profile, UUID webloginkey)
        {
            bool passwordSuccess = false;
            m_log.InfoFormat("[LOGIN]: Authenticating {0} {1} ({2})", profile.FirstName, profile.SurName, profile.ID);

            // Match web login key unless it's the default weblogin key UUID.Zero
            passwordSuccess = ((profile.WebLoginKey == webloginkey) && profile.WebLoginKey != UUID.Zero);

            return passwordSuccess;
        }

        /// <summary>
        ///
        /// </summary>
        /// <param name="profile"></param>
        /// <param name="request"></param>
        public void CreateAgent(UserProfileData profile, XmlRpcRequest request)
        {
            m_userManager.CreateAgent(profile, request);
        }

        public void CreateAgent(UserProfileData profile, OSD request)
        {
            m_userManager.CreateAgent(profile, request);
        }

        /// <summary>
        ///
        /// </summary>
        /// <param name="firstname"></param>
        /// <param name="lastname"></param>
        /// <returns></returns>
        public virtual UserProfileData GetTheUser(string firstname, string lastname)
        {
            return m_userManager.GetUserProfile(firstname, lastname, false);
        }

        /// <summary>
        ///
        /// </summary>
        /// <returns></returns>
        public virtual string GetMessage()
        {
            return m_welcomeMessage;
        }

        private static LoginResponse.BuddyList ConvertFriendListItem(List<FriendListItem> LFL)
        {
            LoginResponse.BuddyList buddylistreturn = new LoginResponse.BuddyList();
            foreach (FriendListItem fl in LFL)
            {
                LoginResponse.BuddyList.BuddyInfo buddyitem = new LoginResponse.BuddyList.BuddyInfo(fl.Friend);
                buddyitem.BuddyID = fl.Friend;
                buddyitem.BuddyRightsHave = (int)fl.FriendListOwnerPerms;
                buddyitem.BuddyRightsGiven = (int)fl.FriendPerms;
                buddylistreturn.AddNewBuddy(buddyitem);
            }
            return buddylistreturn;
        }

        /// <summary>
        /// Converts the inventory library skeleton into the form required by the rpc request.
        /// </summary>
        /// <returns></returns>
        protected virtual ArrayList GetInventoryLibrary()
        {
            Dictionary<UUID, InventoryFolderImpl> rootFolders
                = m_libraryRootFolder.RequestSelfAndDescendentFolders();
            ArrayList folderHashes = new ArrayList();

            foreach (InventoryFolderBase folder in rootFolders.Values)
            {
                Hashtable TempHash = new Hashtable();
                TempHash["name"] = folder.Name;
                TempHash["parent_id"] = folder.ParentID.ToString();
                TempHash["version"] = (Int32)folder.Version;
                TempHash["type_default"] = (Int32)folder.Type;
                TempHash["folder_id"] = folder.ID.ToString();
                folderHashes.Add(TempHash);
            }

            return folderHashes;
        }

        /// <summary>
        ///
        /// </summary>
        /// <returns></returns>
        protected virtual ArrayList GetLibraryOwner()
        {
            //for now create random inventory library owner
            Hashtable TempHash = new Hashtable();
            TempHash["agent_id"] = "11111111-1111-0000-0000-000100bba000";
            ArrayList inventoryLibOwner = new ArrayList();
            inventoryLibOwner.Add(TempHash);
            return inventoryLibOwner;
        }

        public class InventoryData
        {
            public ArrayList InventoryArray = null;
            public UUID RootFolderID = UUID.Zero;

            public InventoryData(ArrayList invList, UUID rootID)
            {
                InventoryArray = invList;
                RootFolderID = rootID;
            }
        }

        protected void SniffLoginKey(Uri uri, Hashtable requestData)
        {
            string uri_str = uri.ToString();
            string[] parts = uri_str.Split(new char[] { '=' });
            if (parts.Length > 1)
            {
                string web_login_key = parts[1];
                requestData.Add("web_login_key", web_login_key);
                m_log.InfoFormat("[LOGIN]: Login with web_login_key {0}", web_login_key);
            }
        }

        protected bool PrepareLoginToREURI(Regex reURI, LoginResponse response, UserProfileData theUser, string startLocationRequest, string StartLocationType, string desc, string clientVersion)
        {
            string region;
            RegionInfo regionInfo = null;
            Match uriMatch = reURI.Match(startLocationRequest);
            if (uriMatch == null)
            {
                m_log.InfoFormat("[LOGIN]: Got {0} {1}, but can't process it", desc, startLocationRequest);
                return false;
            }

            region = uriMatch.Groups["region"].ToString();
            regionInfo = RequestClosestRegion(region);
            if (regionInfo == null)
            {
                m_log.InfoFormat("[LOGIN]: Got {0} {1}, can't locate region {2}", desc, startLocationRequest, region);
                return false;
            }
            theUser.CurrentAgent.Position = new Vector3(float.Parse(uriMatch.Groups["x"].Value),
                                                        float.Parse(uriMatch.Groups["y"].Value), float.Parse(uriMatch.Groups["z"].Value));
            response.LookAt = "[r0,r1,r0]";
            // can be: last, home, safe, url
            response.StartLocation = StartLocationType;
            return PrepareLoginToRegion(regionInfo, theUser, response, clientVersion);
        }

        protected bool PrepareNextRegion(LoginResponse response, UserProfileData theUser, List<string> theList, string startLocationRequest, string clientVersion)
        {
            Regex reURI = new Regex(@"^(?<region>[^&]+)/(?<x>\d+)/(?<y>\d+)/(?<z>\d+)$");
            if ((startLocationRequest != "home") && (startLocationRequest != "last"))
                startLocationRequest = "safe";

            foreach (string location in theList)
            {
                if (PrepareLoginToREURI(reURI, response, theUser, location, "safe", "default region", clientVersion))
                    return true;
            }
            return false;
        }

        // For new users' first-time logins
        protected bool PrepareNextDefaultLogin(LoginResponse response, UserProfileData theUser, string startLocationRequest, string clientVersion)
        {
            return PrepareNextRegion(response, theUser, _DefaultLoginsList, startLocationRequest, clientVersion);
        }

        // For returning users' where the preferred region is down
        protected bool PrepareNextDefaultRegion(LoginResponse response, UserProfileData theUser, string clientVersion)
        {
            return PrepareNextRegion(response, theUser, _DefaultRegionsList, "safe", clientVersion);
        }

        /// <summary>
        /// Customises the login response and fills in missing values.  This method also tells the login region to
        /// expect a client connection.
        /// </summary>
        /// <param name="response">The existing response</param>
        /// <param name="theUser">The user profile</param>
        /// <param name="startLocationRequest">The requested start location</param>
        /// <returns>true on success, false if the region was not successfully told to expect a user connection</returns>
        public bool CustomiseResponse(LoginResponse response, UserProfileData theUser, string startLocationRequest, string clientVersion)
        {
            // add active gestures to login-response
            AddActiveGestures(response, theUser);

            // HomeLocation
            RegionInfo homeInfo = null;

            // use the homeRegionID if it is stored already. If not, use the regionHandle as before
            UUID homeRegionId = theUser.HomeRegionID;
            ulong homeRegionHandle = theUser.HomeRegion;
            if (homeRegionId != UUID.Zero)
            {
                homeInfo = GetRegionInfo(homeRegionId);
            }
            else
            {
                homeInfo = GetRegionInfo(homeRegionHandle);
            }

            if (homeInfo != null)
            {
                response.Home =
                    string.Format(
                        "{{'region_handle':[r{0},r{1}], 'position':[r{2},r{3},r{4}], 'look_at':[r{5},r{6},r{7}]}}",
                        (homeInfo.RegionLocX * Constants.RegionSize),
                        (homeInfo.RegionLocY * Constants.RegionSize),
                        theUser.HomeLocation.X, theUser.HomeLocation.Y, theUser.HomeLocation.Z,
                        theUser.HomeLookAt.X, theUser.HomeLookAt.Y, theUser.HomeLookAt.Z);
            }
            else
            {
                m_log.InfoFormat("not found the region at {0} {1}", theUser.HomeRegionX, theUser.HomeRegionY);
                // Emergency mode: Home-region isn't available, so we can't request the region info.
                // Use the stored home regionHandle instead.
                // NOTE: If the home-region moves, this will be wrong until the users update their user-profile again
                ulong regionX = homeRegionHandle >> 32;
                ulong regionY = homeRegionHandle & 0xffffffff;
                response.Home =
                    string.Format(
                        "{{'region_handle':[r{0},r{1}], 'position':[r{2},r{3},r{4}], 'look_at':[r{5},r{6},r{7}]}}",
                        regionX, regionY,
                        theUser.HomeLocation.X, theUser.HomeLocation.Y, theUser.HomeLocation.Z,
                        theUser.HomeLookAt.X, theUser.HomeLookAt.Y, theUser.HomeLookAt.Z);

                m_log.InfoFormat("[LOGIN] Home region of user {0} {1} is not available; using computed region position {2} {3}",
                                 theUser.FirstName, theUser.SurName,
                                 regionX, regionY);
            }

            // StartLocation
            RegionInfo regionInfo = null;
            if (theUser.LastLogin == 0)
            {
                // New user first login
                if (PrepareNextDefaultLogin(response, theUser, startLocationRequest, clientVersion))
                    return true;
            }
            else
            {
                // Returning user login
                if (startLocationRequest == "home")
                {
                    regionInfo = homeInfo;
                    theUser.CurrentAgent.Position = theUser.HomeLocation;
                    response.LookAt = String.Format("[r{0},r{1},r{2}]", theUser.HomeLookAt.X.ToString(),
                                                    theUser.HomeLookAt.Y.ToString(), theUser.HomeLookAt.Z.ToString());
                }
                else if (startLocationRequest == "last")
                {
                    UUID lastRegion = theUser.CurrentAgent.Region;
                    regionInfo = GetRegionInfo(lastRegion);
                    response.LookAt = String.Format("[r{0},r{1},r{2}]", theUser.CurrentAgent.LookAt.X.ToString(),
                                                    theUser.CurrentAgent.LookAt.Y.ToString(), theUser.CurrentAgent.LookAt.Z.ToString());
                }
                else
                {
                    // Logging in to a specific URL... try to find the region
                    Regex reURI = new Regex(@"^uri:(?<region>[^&]+)&(?<x>\d+)&(?<y>\d+)&(?<z>\d+)$");
                    if (PrepareLoginToREURI(reURI, response, theUser, startLocationRequest, "url", "Custom Login URL", clientVersion))
                        return true;
                }

                // Logging in to home or last... try to find the region
                if ((regionInfo != null) && (PrepareLoginToRegion(regionInfo, theUser, response, clientVersion)))
                {
                    return true;
                }

                // StartLocation not available, send him to a nearby region instead
                // regionInfo = m_gridService.RequestClosestRegion(String.Empty);
                //m_log.InfoFormat("[LOGIN]: StartLocation not available sending to region {0}", regionInfo.regionName);

                // Normal login failed, try to find a default region from the list
                if (PrepareNextDefaultRegion(response, theUser, clientVersion))
                    return true;
            }

            // No default regions available either.
            // Send him to global default region home location instead (e.g. 1000,1000)
            ulong defaultHandle = (((ulong)m_defaultHomeX * Constants.RegionSize) << 32) |
                                  ((ulong)m_defaultHomeY * Constants.RegionSize);

            if ((regionInfo != null) && (defaultHandle == regionInfo.RegionHandle))
            {
                m_log.ErrorFormat("[LOGIN]: Not trying the default region since this is the same as the selected region");
                return false;
            }

            m_log.Error("[LOGIN]: Sending user to default region " + defaultHandle + " instead");
            regionInfo = GetRegionInfo(defaultHandle);

            if (regionInfo == null)
            {
                m_log.ErrorFormat("[LOGIN]: No default region available. Aborting.");
                return false;
            }

            theUser.CurrentAgent.Position = new Vector3(128, 128, 0);
            response.StartLocation = "safe";

            return PrepareLoginToRegion(regionInfo, theUser, response, clientVersion);
        }

        protected const string COF_NAME = "Current Outfit";
        protected bool FixCurrentOutFitFolder(UUID user, ref AvatarAppearance avappearance)
        {
            IInventoryProviderSelector inventorySelect = ProviderRegistry.Instance.Get<IInventoryProviderSelector>();
            IInventoryStorage inventoryService = inventorySelect.GetProvider(user);
            InventoryFolderBase CurrentOutfitFolder = null;
            bool changed = false;

            try
            {
                CurrentOutfitFolder = inventoryService.FindFolderForType(user, AssetType.CurrentOutfitFolder);
            }
            catch (InventoryStorageException)
            {
                // could not find it by type. load root and try to find it by name.
                InventorySubFolderBase foundFolder = null;
                InventoryFolderBase rootFolder = inventoryService.FindFolderForType(user, AssetType.RootFolder);
                foreach (var subfolder in rootFolder.SubFolders)
                {
                    if (subfolder.Name == COF_NAME)
                    {
                        foundFolder = subfolder;
                        break;
                    }
                }
                if (foundFolder != null)
                {
                    CurrentOutfitFolder = inventoryService.GetFolder(foundFolder.ID);
                    if (CurrentOutfitFolder != null)
                    {
                        CurrentOutfitFolder.Level = InventoryFolderBase.FolderLevel.TopLevel;
                        inventoryService.SaveFolder(CurrentOutfitFolder);
                    }
                }
            }
            if (CurrentOutfitFolder == null) return false;
            List<InventoryItemBase> ic = inventoryService.GetFolder(CurrentOutfitFolder.ID).Items;
            List<InventoryItemBase> brokenLinks = new List<InventoryItemBase>();
            List<UUID> OtherStuff = new List<UUID>();
            List<AvatarWearable> wearables = avappearance.GetWearables();
            foreach (var i in ic)
            {
                InventoryItemBase linkedItem = null;
                try {
                    linkedItem = inventoryService.GetItem(i.AssetID, UUID.Zero);
                } catch (InventoryStorageException) {
                    linkedItem = null;
                }
                if (linkedItem == null)
                    brokenLinks.Add(i);
                else if (linkedItem.ID == AvatarWearable.DEFAULT_EYES_ITEM ||
                         linkedItem.ID == AvatarWearable.DEFAULT_BODY_ITEM ||
                         linkedItem.ID == AvatarWearable.DEFAULT_HAIR_ITEM ||
                         linkedItem.ID == AvatarWearable.DEFAULT_PANTS_ITEM ||
                         linkedItem.ID == AvatarWearable.DEFAULT_SHIRT_ITEM ||
                         linkedItem.ID == AvatarWearable.DEFAULT_SKIN_ITEM)
                    brokenLinks.Add(i); //Default item link, needs removed
                else if (wearables.Find((w)=>w.ItemID == i.AssetID) == null)
                    brokenLinks.Add(i);
                else if (!OtherStuff.Contains(i.AssetID))
                    OtherStuff.Add(i.AssetID);
                else
                    brokenLinks.Add(i);
            }

            foreach (AvatarWearable wearable in wearables)
            {
                if (wearable.ItemID == UUID.Zero) continue;
                if (!OtherStuff.Contains(wearable.ItemID))
                {
                    InventoryItemBase linkedItem = null;
                    try
                    {
                        linkedItem = inventoryService.GetItem(wearable.ItemID, UUID.Zero);
                    }
                    catch (InventoryStorageException)
                    {
                        linkedItem = null;
                    }
                    if (linkedItem != null)
                    {
                        InventoryItemBase linkedItem3 = (InventoryItemBase)linkedItem.Clone();
                        linkedItem3.AssetID = linkedItem.ID;
                        linkedItem3.AssetType = (int)AssetType.Link;
                        linkedItem3.ID = UUID.Random();
                        linkedItem3.CurrentPermissions = linkedItem.NextPermissions;
                        linkedItem3.EveryOnePermissions = linkedItem.NextPermissions;
                        linkedItem3.Folder = CurrentOutfitFolder.ID;
                        inventoryService.CreateItem(linkedItem3);
                        changed = true;
                    }
                }
            }

            List<UUID> items2UnAttach = new List<UUID>();
            foreach (int ap in avappearance.GetAttachedPoints())
            {
                foreach (AvatarAttachment attachment in avappearance.GetAttachmentsAtPoint(ap))
                {
                    if (attachment.ItemID == UUID.Zero) continue;
                    if (!OtherStuff.Contains(attachment.ItemID))
                    {
                        changed = true;
                        InventoryItemBase linkedItem = null;
                        try
                        {
                            linkedItem = inventoryService.GetItem(attachment.ItemID, UUID.Zero);
                        }
                        catch (InventoryStorageException)
                        {
                            linkedItem = null;
                        }
                        if(linkedItem != null)
                        {
                            InventoryItemBase linkedItem3 = (InventoryItemBase)linkedItem.Clone();
                            linkedItem3.AssetID = linkedItem.ID;
                            linkedItem3.AssetType = (int)AssetType.Link;
                            linkedItem3.ID = UUID.Random();
                            linkedItem3.CurrentPermissions = linkedItem.NextPermissions;
                            linkedItem3.EveryOnePermissions = linkedItem.NextPermissions;
                            linkedItem3.Folder = CurrentOutfitFolder.ID;
                            inventoryService.CreateItem(linkedItem3);
                        }
                        else
                            items2UnAttach.Add(attachment.ItemID);
                    }
                }
            }

            foreach (UUID uuid in items2UnAttach)
            {
                avappearance.DetachAttachment(uuid);
            }

            if (brokenLinks.Count != 0)
                inventoryService.PurgeItems(brokenLinks);
            return changed || brokenLinks.Count > 0;
        }

        protected abstract RegionInfo RequestClosestRegion(string region);
        protected abstract RegionInfo GetRegionInfo(ulong homeRegionHandle);
        protected abstract RegionInfo GetRegionInfo(UUID homeRegionId);
        protected abstract bool PrepareLoginToRegion(RegionInfo regionInfo, UserProfileData user, LoginResponse response, string clientVersion);

        /// <summary>
        /// Add active gestures of the user to the login response.
        /// </summary>
        /// <param name="response">
        /// A <see cref="LoginResponse"/>
        /// </param>
        /// <param name="theUser">
        /// A <see cref="UserProfileData"/>
        /// </param>
        protected void AddActiveGestures(LoginResponse response, UserProfileData theUser)
        {
            IInventoryProviderSelector inventorySelect = ProviderRegistry.Instance.Get<IInventoryProviderSelector>();
            IInventoryStorage inventory = inventorySelect.GetProvider(theUser.ID);

            List<InventoryItemBase> gestures = null;
            try
            {
                gestures = inventory.GetActiveGestureItems(theUser.ID);
            }
            catch (Exception e)
            {
                m_log.Debug("[LOGIN]: Unable to retrieve active gestures from inventory server. Reason: " + e.Message);
            }
            //m_log.DebugFormat("[LOGIN]: AddActiveGestures, found {0}", gestures == null ? 0 : gestures.Count);
            ArrayList list = new ArrayList();
            if (gestures != null)
            {
                foreach (InventoryItemBase gesture in gestures)
                {
                    Hashtable item = new Hashtable();
                    item["item_id"] = gesture.ID.ToString();
                    item["asset_id"] = gesture.AssetID.ToString();
                    list.Add(item);
                }
            }
            response.ActiveGestures = list;
        }

        /// <summary>
        /// Get the initial login inventory skeleton (in other words, the folder structure) for the given user.
        /// </summary>
        /// <param name="userID"></param>
        /// <returns></returns>
        /// <exception cref='System.Exception'>This will be thrown if there is a problem with the inventory service</exception>
        protected InventoryData GetInventorySkeleton(UUID userID)
        {
            IInventoryProviderSelector inventorySelect = ProviderRegistry.Instance.Get<IInventoryProviderSelector>();
            IInventoryStorage inventory = inventorySelect.GetProvider(userID);

            List<InventoryFolderBase> folders = inventory.GetInventorySkeleton(userID);

            if (folders == null || folders.Count == 0)
            {
                throw new Exception(
                    String.Format(
                        "A root inventory folder for user {0} could not be retrieved from the inventory service",
                        userID));
            }

            UUID rootID = UUID.Zero;
            ArrayList AgentInventoryArray = new ArrayList();
            Hashtable TempHash;
            foreach (InventoryFolderBase InvFolder in folders)
            {
                if (InvFolder.ParentID == UUID.Zero)
                {
                    rootID = InvFolder.ID;
                }
                TempHash = new Hashtable();
                TempHash["name"] = InvFolder.Name;
                TempHash["parent_id"] = InvFolder.ParentID.ToString();
                TempHash["version"] = (Int32)InvFolder.Version;
                TempHash["type_default"] = (Int32)InvFolder.Type;
                TempHash["folder_id"] = InvFolder.ID.ToString();
                AgentInventoryArray.Add(TempHash);
            }

            return new InventoryData(AgentInventoryArray, rootID);
        }

        protected virtual bool AllowLoginWithoutInventory()
        {
            return false;
        }

        public XmlRpcResponse XmlRPCCheckAuthSession(XmlRpcRequest request, IPEndPoint remoteClient)
        {
            XmlRpcResponse response = new XmlRpcResponse();
            Hashtable requestData = (Hashtable)request.Params[0];

            string authed = "FALSE";
            if (requestData.Contains("avatar_uuid") && requestData.Contains("session_id"))
            {
                UUID guess_aid; // avatar ID
                UUID guess_sid; // session ID

                try
                {
                    UUID.TryParse((string)requestData["avatar_uuid"], out guess_aid);
                    if (guess_aid == UUID.Zero)
                    {
                        return Util.CreateUnknownUserErrorResponse();
                    }
                    UUID.TryParse((string)requestData["session_id"], out guess_sid);
                    if (guess_sid == UUID.Zero)
                    {
                        return Util.CreateUnknownUserErrorResponse();
                    }
                    if (m_userManager.VerifySession(guess_aid, guess_sid))
                    {
                        authed = "TRUE";
                        m_log.InfoFormat("[UserManager]: CheckAuthSession TRUE for user {0}", guess_aid);
                    }
                    else
                    {
                        m_log.InfoFormat("[UserManager]: CheckAuthSession FALSE for user {0}, refreshing caches", guess_aid);
                        //purge the cache and retry
                        m_userManager.FlushCachedInfo(guess_aid);

                        if (m_userManager.VerifySession(guess_aid, guess_sid))
                        {
                            authed = "TRUE";
                            m_log.InfoFormat("[UserManager]: CheckAuthSession TRUE for user {0}", guess_aid);
                        }
                        else
                        {
                            m_log.InfoFormat("[UserManager]: CheckAuthSession FALSE");
                            return Util.CreateUnknownUserErrorResponse();
                        }
                    }
                }
                catch (Exception e)
                {
                    m_log.ErrorFormat("[UserManager]: Unable to check auth session: {0}", e);
                    return Util.CreateUnknownUserErrorResponse();
                }
            }
            
            Hashtable responseData = new Hashtable();
            responseData["auth_session"] = authed;
            response.Value = responseData;
            return response;
        }

    }
}<|MERGE_RESOLUTION|>--- conflicted
+++ resolved
@@ -50,12 +50,8 @@
         private static readonly ILog m_log = LogManager.GetLogger(MethodBase.GetCurrentMethod().DeclaringType);
 
         protected string m_welcomeMessage = "Welcome to InWorldz";
-<<<<<<< HEAD
-        protected string m_MapServerURI = "";
-        protected string m_ProfileServerURI = "";
-=======
         protected string m_MapServerURI = String.Empty;
->>>>>>> c1bab523
+        protected string m_ProfileServerURI = String.Empty;
         protected int m_minLoginLevel = 0;
         protected UserProfileManager m_userManager = null;
 
