--- conflicted
+++ resolved
@@ -71,12 +71,9 @@
         private string m_MapImageServerURL = String.Empty;
         private string m_SearchURL = String.Empty;
         private bool m_MeshEnabled = true;
-<<<<<<< HEAD
-=======
         private bool m_PhysicsMaterialsEnabled = true;
         private float m_RenderMaterialsCapability = 1.0f;
         private int m_MaxMaterialsPerTransaction = 50;
->>>>>>> e9c8ea9a
         private bool m_DynamicPathfindingEnabled = false;
         private bool m_ExportSupported = true;
         private int m_whisperdistance = 10;
@@ -99,12 +96,9 @@
 
                 m_SearchURL = config.GetString("SearchServerURI", String.Empty);
                 m_MeshEnabled = config.GetBoolean("MeshEnabled", m_MeshEnabled);
-<<<<<<< HEAD
-=======
                 m_PhysicsMaterialsEnabled = config.GetBoolean("PhysicsMaterialsEnabled", m_MeshEnabled);
                 m_RenderMaterialsCapability = config.GetFloat("RenderMaterialsCapability", m_RenderMaterialsCapability);
                 m_MaxMaterialsPerTransaction = config.GetInt("MaxMaterialsPerTransaction", m_MaxMaterialsPerTransaction);
->>>>>>> e9c8ea9a
                 m_DynamicPathfindingEnabled = config.GetBoolean("DynamicPathfindingEnabled", m_DynamicPathfindingEnabled);
                 m_ExportSupported = config.GetBoolean("ExportSupported", m_ExportSupported);
             }
@@ -170,12 +164,9 @@
                 m_features["MeshRezEnabled"] = m_MeshEnabled;
                 m_features["MeshUploadEnabled"] = m_MeshEnabled;
                 m_features["MeshXferEnabled"] = m_MeshEnabled;
-<<<<<<< HEAD
-=======
                 m_features["PhysicsMaterialsEnabled"] = m_PhysicsMaterialsEnabled;
                 m_features["RenderMaterialsCapability"] = m_RenderMaterialsCapability;
                 m_features["MaxMaterialsPerTransaction"] = m_MaxMaterialsPerTransaction;
->>>>>>> e9c8ea9a
                 m_features["DynamicPathfindingEnabled"] = m_DynamicPathfindingEnabled;
     
                 OSDMap typesMap = new OSDMap();
